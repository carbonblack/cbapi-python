--- conflicted
+++ resolved
@@ -12,14 +12,9 @@
     __version__ = 'dev'
 
 # New API as of cbapi 0.9.0
-<<<<<<< HEAD
-from .response.rest_api import CbEnterpriseResponseAPI
-from .protection.rest_api import CbEnterpriseProtectionAPI
-from .defense.rest_api import CbDefenseAPI
-=======
 from .response.rest_api import CbEnterpriseResponseAPI, CbResponseAPI
 from .protection.rest_api import CbEnterpriseProtectionAPI, CbProtectionAPI
->>>>>>> b113058e
+from .defense.rest_api import CbDefenseAPI
 
 # LEGACY APIs, will deprecated as of cbapi 2.0.0
 # only import these if the Python version is 2.x
