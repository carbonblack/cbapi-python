#!/usr/bin/env python

from __future__ import absolute_import

import contextlib
import copy
import json
from distutils.version import LooseVersion
from collections import namedtuple, defaultdict
import base64
from datetime import datetime, timedelta
from zipfile import ZipFile
from contextlib import closing
import struct
from six.moves import urllib
import cbapi.six as six
import logging
import time

from cbapi.utils import convert_query_params
from ..errors import InvalidObjectError, ApiError, TimeoutError
from ..oldmodels import BaseModel, MutableModel, immutable

if six.PY3:
    long = int
    from io import BytesIO as StringIO
else:
    from cStringIO import StringIO

from ..models import NewBaseModel, MutableBaseModel, CreatableModelMixin
from ..oldmodels import BaseModel, immutable
from .utils import convert_from_cb, convert_from_solr, parse_42_guid, convert_event_time, parse_process_guid, \
    convert_to_solr
from ..errors import ServerError, InvalidHashError, ObjectNotFoundError
from ..query import SimpleQuery, PaginatedQuery
from .query import Query

try:
    from functools import total_ordering
except ImportError:
    from total_ordering import total_ordering

from cbapi.six import python_2_unicode_compatible, iteritems

# Get constants for decoding the Netconn events
import socket


log = logging.getLogger(__name__)


# class Process(NewBaseModel):
#     swagger_meta_file = "response/models/process.yaml"
#     urlobject = '/api/v1/process'
#
#     def __init__(self, cb, model_unique_id=None, initial_data=None, force_init=False):
#         if type(initial_data) == dict:
#             # workaround for CbER where parent_unique_id is returned as null
#             # string as part of a query result. in this case we need to do a
#             # full_init. TODO: add this to quirks when this is fixed by Cb.
#             for attrname in ['parent_unique_id', 'parent_name', 'parent_md5']:
#                 initial_data.pop(attrname)
#
#         super(Process, self).__init__(cb, model_unique_id, initial_data, force_init)


# class Binary(NewBaseModel):
#     primary_key = "md5"
#     swagger_meta_file = "response/models/binary.yaml"
#     urlobject = '/api/v1/binary'


class IngressFilter(MutableBaseModel, CreatableModelMixin):
    urlobject = "/api/v1/ingress_whitelist"
    swagger_meta_file = "response/models/ingress_filter.yaml"

    @classmethod
    def _query_implementation(cls, cb):
        return SimpleQuery(cls, cb)

    def _update_object(self):
        # when creating a new IngressFilter, we must send it as an array of one:
        if self.__class__.primary_key in self._dirty_attributes.keys() or self._model_unique_id is None:
            log.debug("Creating a new {0:s} object".format(self.__class__.__name__))
            ret = self._cb.api_json_request(self.__class__._new_object_http_method, self.urlobject,
                                            data=[self._info])
            ids = ret.json()
            self.id = ids[0]
            self._dirty_attributes = {}
            self.refresh()
            return self.id
        else:
            log.debug("Updating {0:s} with unique ID {1:s}".format(self.__class__.__name__, str(self._model_unique_id)))
            ret = self._cb.api_json_request(self.__class__._change_object_http_method,
                                            self._build_api_request_uri(), data=self._info)
            return self._refresh_if_needed(ret)


class StoragePartitionQuery(SimpleQuery):
    @property
    def results(self):
        if not self._full_init:
            self._results = []
            for k,v in iteritems(self._cb.get_object(self._urlobject, default={})):
                t = self._doc_class.new_object(self._cb, v, full_doc=True)
                if self._match_query(t):
                    self._results.append(t)
            self._results = self._sort(self._results)
            self._full_init = True

        return self._results


class StoragePartition(NewBaseModel):
    """
    The StoragePartition model object allows you to load and unload Time Paritioning "cores" into the Cb Response server
    through the API. This model is only available in Cb Response server versions 6.0 and above.
    Cb Response will roll-over data into new Solr partition periodically (based on configuration) in order to improve
    performance and data retention.

    Partitions can be:

    Hot: There is always exactly one hot partition. It is called "writer" (configurable).
    All new data goes to the writer partition. Hot partition can be searched.

    Warm: Warm partition is any mounted partition that is not currently written to. Warm partitions can be searched.
    Warm partition are named as "cbevents_<timestmp>" where timestamp is time when partition was created in format
    "YYYY_MM_DD_hhmm". Timestamp can be followed by suffix in format "_<suffix>" which will be ignored and can be used
    to specify additional partition information. Here are examples of valid partition names:
    cbevents_2016_06_11_1351
    cbevents_2016_06_11_1351_foo
    cbevents_2016_06_11_1351_this_is_partition_from_old_server

    Cold: Cold partition is any partition that is not mounted to Solr, but exists only on disk. Cold partitions can not
    be searched, but can be mounted (converted into warm partitions)

    Deleted: Deleted partition is removed from disk and can no longer be looked up or restored
    """
    urlobject = "/api/v1/storage/events/partition"
    primary_key = "name"

    @classmethod
    def _query_implementation(cls, cb):
        return StoragePartitionQuery(cls, cb)

    def _refresh(self):
        # there is no GET method for a StoragePartition.
        return True

    def delete(self):
        self._cb.delete_object("/api/v1/storage/events/{0}".format(self._model_unique_id))

    def unmount(self):
        self._cb.post_object("/api/v1/storage/events/{0}/unmount".format(self._model_unique_id), None)

    def mount(self):
        self._cb.post_object("/api/v1/storage/events/{0}/mount".format(self._model_unique_id), None)


class BannedHash(MutableBaseModel, CreatableModelMixin):
    urlobject = "/api/v1/banning/blacklist"
    swagger_meta_file = "response/models/hash_blacklist.yaml"
    primary_key = "md5hash"

    @classmethod
    def _query_implementation(cls, cb):
        return SimpleQuery(cls, cb)

    @property
    def binary(self):
        """
        Joins this attribute with the :class:`.Binary` object associated with this Banned Hash object
        """
        return self._join(Binary, "md5hash")

    def _update_object(self):
        if "enabled" in self._dirty_attributes:
            # Emulate the strange behavior we have to do for banned hashes.
            # - if we are enabling a hash, just "POST" to the root urlobject.
            # - if we are disabling a hash, just "DELETE" the specific object.
            #   note that disabling a hash also removes the "text" from the object. save it back.

            if self.enabled:
                ret = self._cb.api_json_request(self.__class__._new_object_http_method, self.__class__.urlobject,
                                                data=self._info)
                self._dirty_attributes = {}
                return self._refresh_if_needed(ret)
            else:
                ret = self._cb.delete_object(self._build_api_request_uri())
                del(self._dirty_attributes["enabled"])
                if self.text:
                    self._dirty_attributes["text"] = None

                if self.is_dirty():
                    return super(BannedHash, self)._update_object()
                else:
                    return self._refresh_if_needed(ret)
        else:
            return super(BannedHash, self)._update_object()


class Site(MutableBaseModel, CreatableModelMixin):
    urlobject = "/api/site"
    swagger_meta_file = "response/models/site.yaml"

    @classmethod
    def _query_implementation(cls, cb):
        return SimpleQuery(cls, cb)

    def _parse(self, info):
        if info is None or len(info) != 1:
            raise ObjectNotFoundError(uri=self._build_api_request_uri())
        return info[0]

    @property
    def throttle_rules(self):
        return self._cb.select(ThrottleRule).where("site_id:{0}".format(self.id))

    def __init__(self, cb, site_id=None, initial_data=None, **kwargs):
        super(Site, self).__init__(cb, site_id, initial_data, **kwargs)

        if initial_data:
            self._full_init = True


# TODO: we cannot modify/create Throttle rules until the semantics around the POST/PUT handler are fixed
class ThrottleRule(NewBaseModel):
    urlobject = "/api/throttle"
    swagger_meta_file = "response/models/throttle.yaml"

    @classmethod
    def _query_implementation(cls, cb):
        return SimpleQuery(cls, cb)

    @property
    def site(self):
        return self._join(Site, "site_id")


class AlertQuery(Query):
    def _bulk_update(self, payload):
        # Using IDs for Alerts, since queries don't quite work as planned, and an "empty" query doesn't work.
        alert_ids = [a["unique_id"] for a in self._search()]
        payload["alert_ids"] = alert_ids

        self._cb.post_object("/api/v1/alerts", payload)
        return None

    def set_ignored(self, ignored_flag=True):
        payload = {"updates": {"is_ignored": ignored_flag, "requested_status": "False Positive"}}
        return self._bulk_update(payload)

    def assign(self, target):
        payload = {"assigned_to": target, "requested_status": "In Progress"}
        return self._bulk_update(payload)

    def change_status(self, new_status):
        payload = {"requested_status": new_status}
        return self._bulk_update(payload)


class Alert(MutableBaseModel):
    urlobject = "/api/v1/alert"
    swagger_meta_file = "response/models/alert.yaml"
    _change_object_http_method = "POST"
    primary_key = "unique_id"

    @classmethod
    def _query_implementation(cls, cb):
        return AlertQuery(cls, cb)

    def __init__(self, cb, alert_id, initial_data=None):
        super(Alert, self).__init__(cb, alert_id, initial_data)

    def _refresh(self):
        # there is no GET method for an Alert.
        return True

    @property
    def process(self):
        if 'process' in self.alert_type:
            return self._cb.select(Process, self.process_id, getattr(self, "segment_id", None))
        return None

    @property
    def binary(self):
        return self._join(Binary, "md5")

    @property
    def sensor(self):
        return self._join(Sensor, "sensor_id")

    @property
    def feed(self):
        return self._join(Feed, "feed_id")

    @property
    def trigger_ioc(self):
        return self.ioc_attr


class Feed(MutableBaseModel, CreatableModelMixin):
    swagger_meta_file = "response/models/feed.yaml"
    urlobject = '/api/v1/feed'

    @classmethod
    def _query_implementation(cls, cb):
        return SimpleQuery(cls, cb)

    def _search(self, cls, min_score=None, max_score=None):
        if not self.enabled:
            return

        feed_name = self.name
        if not feed_name:
            raise InvalidObjectError("Feed has no name")

        if not max_score:
            max_score = "*"
        if not min_score:
            min_score = "1"

        min_score = str(min_score)
        max_score = str(max_score)

        return self._cb.select(cls).where("alliance_score_{0:s}:[{1:s} TO {2:s}]".format(feed_name.lower(),
                                                                                         min_score, max_score))

    def search_processes(self, min_score=None, max_score=None):
        """
        Perform a *Process* search within this feed that satisfies min_score and max_score

        :param min_score: minimum feed score
        :param max_score: maximum feed score
        :return: Returns a :py:class:`response.rest_api.Query` object with the appropriate search parameters for processes
        :rtype: :py:class:`response.rest_api.Query`
        """
        return self._search(Process, min_score, max_score)

    def search_binaries(self, min_score=None, max_score=None):
        """
        Perform a *Binary* search within this feed that satisfies min_score and max_score
        :param min_score: minimum feed score
        :param max_score: maximum feed score
        :return: Returns a :py:class:`response.rest_api.Query` object within the appropriate search parameters for binaries
        :rtype: :py:class:`response.rest_api.Query`
        """
        return self._search(Binary, min_score, max_score)

    @property
    def actions(self):
        """
        :return: Returns all :class:`.FeedAction` objects associated with this feed
        :rtype: :py:class:`response.rest_api.Query`
        """
        return self._cb.select(FeedAction).where("group_id:{0}".format(int(self._model_unique_id)))

    @property
    def reports(self):
        return self._cb.select(ThreatReport).where("feed_id:{0}".format(int(self._model_unique_id)))

    def create_action(self):
        new_action = self._cb.create(FeedAction)
        new_action.group_id = int(self._model_unique_id)
        # Cb Response requires the watchlist_id field to be filled in; the UI uses -1 for this
        new_action.watchlist_id = -1
        return new_action

    def synchronize(self, full_sync=True):
        try:
            self._cb.post_object("/api/v1/feed/{0}/synchronize".format(self._model_unique_id),
                                 {"full_sync": full_sync})
        except ServerError as e:
            if e.error_code == 409:
                raise ApiError("Cannot synchronize feed {0}: feed is disabled".format(self._model_unique_id))
            else:
                raise


class ActionTypes(object):
    TYPE_MAP = {
        0: "email",
        1: "syslog",
        2: "http_post",
        3: "alert"
    }

    R_TYPE_MAP = dict((value, key) for key, value in iteritems(TYPE_MAP))

    @classmethod
    def string_for_type(cls, typ):
        return cls.TYPE_MAP.get(typ, "unknown")

    @classmethod
    def type_for_string(cls, s):
        if s not in cls.R_TYPE_MAP:
            raise ApiError("Unknown Action type: {}".format(s))
        return cls.R_TYPE_MAP[s]


class FeedAction(MutableBaseModel, CreatableModelMixin):
    swagger_meta_file = "response/models/feedaction.yaml"

    @property
    def urlobject(self):
        return self._build_api_request_uri()

    def _build_api_request_uri(self):
        if self._model_unique_id:
            return "/api/v1/feed/{0}/action/{1}".format(self.feed_id, self._model_unique_id)
        else:
            return "/api/v1/feed/{0}/action".format(self.feed_id)

    def _retrieve_cb_info(self):
        # Can't "get" a feedaction
        return self._info

    @classmethod
    def _query_implementation(cls, cb):
        return ArrayQuery(cls, cb, "group_id", urlbuilder=lambda x: "/api/v1/feed/{0}/action".format(int(x)))

    @property
    def feed_id(self):
        return self.group_id

    @property
    def feed(self):
        return self._join(Feed, "group_id")

    @property
    def type(self):
        return ActionTypes.string_for_type(self.action_type)

    @type.setter
    def type(self, s):
        self.action_type = ActionTypes.type_for_string(s)


class WatchlistAction(MutableBaseModel, CreatableModelMixin):
    swagger_meta_file = "response/models/watchlistaction.yaml"

    @property
    def urlobject(self):
        return self._build_api_request_uri()

    def _build_api_request_uri(self):
        if self._model_unique_id:
            return "/api/v1/watchlist/{0}/action/{1}".format(self.watchlist_id, self._model_unique_id)
        else:
            return "/api/v1/watchlist/{0}/action".format(self.watchlist_id)

    def _retrieve_cb_info(self):
        # Can't "get" a watchlistaction
        return self._info

    @classmethod
    def _query_implementation(cls, cb):
        return ArrayQuery(cls, cb, "watchlist_id", urlbuilder=lambda x: "/api/v1/watchlist/{0}/action".format(int(x)))

    @property
    def watchlist_id(self):
        return self.group_id

    @property
    def watchlist(self):
        return self._join(Watchlist, "watchlist_id")

    @property
    def type(self):
        return ActionTypes.string_for_type(self.action_type)

    @type.setter
    def type(self, s):
        self.action_type = ActionTypes.type_for_string(s)


class SensorPaginatedQuery(PaginatedQuery):
    valid_field_names = ['ip', 'hostname', 'groupid']

    def __init__(self, doc_class, cb, query=None):
        super(SensorPaginatedQuery, self).__init__(doc_class, cb, query)
        if not self._query:
            self._query = {}

    def _clone(self):
        nq = self.__class__(self._doc_class, self._cb)
        nq._query = self._query
        nq._batch_size = self._batch_size
        return nq

    def where(self, new_query):
        if self._query:
            raise ApiError("Cannot have multiple 'where' clauses")

        nq = self._clone()
        field, value = new_query.split(':', 1)
        nq._query = {}
        nq._query[field] = value
        nq._full_init = False

        for k, v in iteritems(nq._query):
            if k not in SensorQuery.valid_field_names:
                nq._query = {}
                raise ValueError("Field name must be one of: {0:s}".format(", ".join(SensorQuery.valid_field_names)))

        return nq

    def _count(self):
        if self._count_valid:
            return self._total_results

        if self._query:
            args = self._query.copy()
        else:
            args = {}

        args['start'] = 0
        args['rows'] = 0

        qargs = convert_query_params(args)

        self._total_results = self._cb.get_object("/api/v2/sensor", query_parameters=qargs).get('total_results', 0)

        self._count_valid = True
        return self._total_results

    def _search(self, start=0, rows=0):
        # iterate over total result set, 100 at a time

        if self._query:
            args = self._query.copy()
        else:
            args = {}

        args['start'] = start

        if rows:
            args['rows'] = min(rows, self._batch_size)
        else:
            args['rows'] = self._batch_size

        still_querying = True
        current = start
        numrows = 0

        while still_querying:
            qargs = convert_query_params(args)
            result = self._cb.get_object("/api/v2/sensor", query_parameters=qargs)

            self._total_results = result.get('total_results')
            self._count_valid = True

            for item in result.get('results'):
                yield item
                current += 1
                numrows += 1
                if rows and numrows == rows:
                    still_querying = False
                    break

            args['start'] = current

            if current >= self._total_results:
                break

    def facets(self, *args):
        """Retrieve a dictionary with the facets for this query.

        :param args: Any number of fields to use as facets
        :return: Facet data
        :rtype: dict
        """

        qargs = self._query.copy()
        qargs['facet'] = 'true'
        qargs['start'] = 0
        qargs['rows'] = 100       # TODO: unlike solr, we need to actually retrieve the results to calculate the facets.
        qargs['facet.field'] = list(args)

        if self._query:
            qargs['q'] = self._query

        query_params = convert_query_params(qargs)
        return self._cb.get_object("/api/v2/sensor", query_parameters=query_params).get('facets', {})


class Sensor(MutableBaseModel):
    swagger_meta_file = "response/models/sensorObject.yaml"
    urlobject = '/api/v1/sensor'
    NetworkAdapter = namedtuple('NetworkAdapter', ['macaddr', 'ipaddr'])

    def __init__(self, *args, **kwargs):
        super(Sensor, self).__init__(*args, **kwargs)

    @classmethod
    def _query_implementation(cls, cb):
        # ** Disable the paginated query implementation for now **

        # if cb.cb_server_version >= LooseVersion("5.2.0"):
        #     return SensorPaginatedQuery(cls, cb)
        # else:
        #     return SensorQuery(cls, cb)
        return SensorQuery(cls, cb)

    @property
    def group(self):
        """
        :getter:

        Returns the sensor's group id.

        :setter:

        Allows access to set the sensor's group id
        """
        return self._join(SensorGroup, "group_id")

    @group.setter
    def group(self, new_group):
        self.group_id = new_group.id

    @property
    def dns_name(self):
        """
        Returns the DNS name associated with this sensor object.  This is the same as 'computer_dns_name'.
        """
        return getattr(self, 'computer_dns_name', None)

    @property
    def hostname(self):
        """
        Returns the hostname associated with this sensor object.  This is the same as 'computer_name'
        """
        return getattr(self, 'computer_name', None)

    @property
    def network_interfaces(self):
        """
        Returns a list of networks adapters on the sensor
        """
        out = []
        for adapter in getattr(self, 'network_adapters', '').split('|'):
            parts = adapter.split(',')
            if len(parts) == 2:
                out.append(Sensor.NetworkAdapter._make([':'.join(a+b for a,b in zip(parts[1][::2], parts[1][1::2])),
                                                        parts[0]]))
        return out

    @property
    def os(self):
        """
        Returns the operating system display string of the sensor
        """
        return getattr(self, 'os_environment_display_string', None)

    @property
    def registration_time(self):
        """
        Returns the time the sensor registered with the Cb Response Server
        """
        return convert_from_cb(getattr(self, 'registration_time', -1))

    @property
    def sid(self):
        """
        Security Identifier being used by the Cb Response Sensor
        """
        return getattr(self, 'computer_sid')

    @property
    def webui_link(self):
        """
        Returns the Cb Response Web UI link associated with this Sensor
        """
        return '{0:s}/#/host/{1}'.format(self._cb.url, self._model_unique_id)

    # TODO: properly handle the stats api routes
    @property
    def queued_stats(self):
        """
        Returns a list of status and size of the queued event logs from the associated Cb Response Sensor

        :example:

        >>> sensor_obj = c.select(Sensor).where("ip:192.168").first()
        >>> pprint.pprint(sensor_obj.queued_stats)
        [{u'id': u'355509',
          u'num_eventlog_bytes': u'0',
          u'num_eventlogs': u'0',
          u'num_storefile_bytes': u'0',
          u'num_storefiles': 0,
          u'sensor_id': 1,
          u'timestamp': u'2016-10-17 19:08:09.645294-05:00'}]
        """
        return self._cb.get_object("{0}/queued".format(self._build_api_request_uri()), default=[])

    @property
    def activity_stats(self):
        """
        Returns a list of activity statistics from the associated Cb Response Sensor
        """
        return self._cb.get_object("{0}/activity".format(self._build_api_request_uri()), default=[])

    @property
    def resource_status(self):
        """
        Returns a list of memory statistics used by the Cb Response Sensor
        """
        return self._cb.get_object("{0}/resourcestatus".format(self._build_api_request_uri()), default=[])

    def lr_session(self):
        """
        Retrieve a Live Response session object for this Sensor.

        :return: Live Response session object
        :rtype: :py:class:`cbapi.live_response_api.LiveResponseSession`
        :raises ApiError: if there is an error establishing a Live Response session for this Sensor

        """
        if not getattr(self, "supports_cblr", False):
            raise ApiError("Sensor does not support Cb Live Response")

        return self._cb._request_lr_session(self._model_unique_id)

    def flush_events(self):
        """
        Performs a flush of events for this Cb Response Sensor

        :warning: This may cause a significant amount of network traffic from this sensor to the Cb Response Server
        """
        self.event_log_flush_time = datetime.now() + timedelta(days=1)
        self.save()

    def isolate(self, timeout=None):
        """
        Turn on network isolation for this Cb Response Sensor.

        This function will block and only return when the isolation is complete, or if a timeout is reached. By default,
        there is no timeout. You can specify a timeout period (in seconds) in the "timeout" parameter to this
        function. If a timeout is specified and reached before the sensor is confirmed isolated, then this function
        will throw a TimeoutError.

        :return: True if sensor is isolated
        :raises TimeoutError: if sensor does not isolate before timeout is reached
        """
        self.network_isolation_enabled = True
        self.save()

        start_time = time.time()

        while not self.is_isolating:
            if timeout and time.time() - start_time > timeout:
                raise TimeoutError(message="timed out waiting for isolation to become active")
            time.sleep(1)
            self.refresh()

        return True

    def unisolate(self, timeout=None):
        """
        Turn off network isolation for this Cb Response Sensor.

        This function will block and only return when the isolation is removed, or if a timeout is reached. By default,
        there is no timeout. You can specify a timeout period (in seconds) in the "timeout" parameter to this
        function. If a timeout is specified and reached before the sensor is confirmed unisolated, then this function
        will throw a TimeoutError.

        :return: True if sensor is unisolated
        :raises TimeoutError: if sensor does not unisolate before timeout is reached
        """
        self.network_isolation_enabled = False
        self.save()

        start_time = time.time()

        while self.is_isolating:
            if timeout and time.time() - start_time > timeout:
                raise TimeoutError(message="timed out waiting for isolation to be removed")
            time.sleep(1)
            self.refresh()

        return True


class SensorGroup(MutableBaseModel, CreatableModelMixin):
    swagger_meta_file = "response/models/group-modify.yaml"
    urlobject = '/api/group'

    @classmethod
    def _query_implementation(cls, cb):
        return SimpleQuery(cls, cb)

    def _parse(self, obj):
        # for some reason, these are returned as an array of size one
        if obj and len(obj):
            return obj[0]
        else:
            raise ObjectNotFoundError(uri=self._build_api_request_uri())

    @property
    def sensors(self):
        return self._cb.select(Sensor).where("groupid:{0:s}".format(str(self._model_unique_id)))

    def get_installer(self, osname="windows/exe"):
        target_url = "/api/v1/group/{0}/installer/{1:s}".format(self._model_unique_id, osname)
        with closing(self._cb.session.get(target_url, stream=True)) as r:
            return r.content

    @property
    def site(self):
        return self._join(Site, "site_id")

    @site.setter
    def site(self, new_site):
        self.site_id = new_site.id


class SensorQuery(SimpleQuery):
    valid_field_names = ['ip', 'hostname', 'groupid']

    def __init__(self, cls, cb):
        super(SensorQuery, self).__init__(cls, cb)

    def where(self, new_query):
        nq = super(SensorQuery, self).where(new_query)
        for k, v in iteritems(nq._query):
            if k not in SensorQuery.valid_field_names:
                nq._query = {}
                raise ValueError("Field name must be one of: {0:s}".format(", ".join(SensorQuery.valid_field_names)))

        return nq

    @property
    def results(self):
        if not self._full_init:
            full_results = self._cb.get_object(self._urlobject, query_parameters=convert_query_params(self._query))
            if not full_results:
                self._results = []
            else:
                self._results = [self._doc_class.new_object(self._cb, it, full_doc=True) for it in full_results]
            self._results = self._sort(self._results)
            self._full_init = True

        return self._results


class User(MutableBaseModel, CreatableModelMixin):
    swagger_meta_file = "response/models/user.yaml"
    urlobject = "/api/user"
    primary_key = "username"

    @classmethod
    def _query_implementation(cls, cb):
        return SimpleQuery(cls, cb, "/api/users")

    def __init__(self, cb, *args, **kwargs):
        super(User, self).__init__(cb, *args, **kwargs)
        self._info["id"] = self._model_unique_id

    def _retrieve_cb_info(self):
        info = super(User, self)._retrieve_cb_info()
        info["id"] = self._model_unique_id
        return info


class Watchlist(MutableBaseModel, CreatableModelMixin):
    swagger_meta_file = "response/models/watchlist-new.yaml"
    urlobject = '/api/v1/watchlist'

    @classmethod
    def _query_implementation(cls, cb):
        return SimpleQuery(cls, cb)

    def __init__(self, *args, **kwargs):
        self._query_template = {"cb.urlver": 1}
        super(Watchlist, self).__init__(*args, **kwargs)

    @property
    def _query(self):
        sq = getattr(self, "search_query", None)
        if sq is not None:
            return urllib.parse.parse_qsl(getattr(self, "search_query", ""))
        else:
            return []

    @property
    def query(self):
        """
        :getter:

        Returns the query associated with this watchlist.

        :setter:

        Allows access to set the query associated with this watchlist
        """
        queryparams = [(k, v) for k, v in self._query if k == "q" or k.startswith("cb.q.")]
        queryparts = []
        for k, v in queryparams:
            if k == 'q':
                queryparts.append(v)
            else:
                queryparts.append("{0}:{1}".format(k[5:], v))

        return " ".join(queryparts)

    def _reset_query(self):
        qt = list(self._query)
        new_q = []
        template_items = self._query_template.copy()

        for k, v in qt:
            if k == "q" or k.startswith("cb.q."):
                pass
            else:
                new_q.append((k, v))

            if k in template_items:
                del template_items[k]

        for k, v in iteritems(template_items):
            new_q.append((k, v))

        self.search_query = urllib.parse.urlencode(new_q)

    @query.setter
    def query(self, new_query):
        self._reset_query()
        qt = list(self._query)
        qt.append(("q", new_query))
        self.search_query = "&".join(("{0}={1}".format(k, urllib.parse.quote(v)) for k,v in qt))

    @property
    def facets(self):
        """
        Returns facets from the search associated with the watchlist query

        :return: dictionary of facets as keys
        :rtype: dict
        """
        facets = {}
        for k, v in self._query:
            if k.startswith("cb.fq."):
                facets[k[6:]] = v

        return facets

    def search(self):
        """
        Creates a search based on the watchlist's search parameter

        :return: a `Process` :py:class:`.response.rest_api.Query` or Binary :py:class:`.response.rest_api.Query`
        :rtype: :py:class:`.response.rest_api.Query`
        """
        search_query = getattr(self, "search_query", "")
        index_type = getattr(self, "index_type", "events")

        if index_type == 'events':
            return self._cb.select(Process, raw_query=search_query)
        elif index_type == 'modules':
            return self._cb.select(Binary, raw_query=search_query)
        else:
            raise InvalidObjectError("index_type of {0:s} is invalid".format(index_type))

    @property
    def actions(self):
        return self._cb.select(WatchlistAction).where("watchlist_id:{0}".format(int(self._model_unique_id)))

    def create_action(self):
        new_action = self._cb.create(WatchlistAction)
        new_action.watchlist_id = int(self._model_unique_id)
        return new_action


class ArrayQuery(SimpleQuery):
    def __init__(self, cls, cb, valid_field_name, urlbuilder):
        super(ArrayQuery, self).__init__(cls, cb)
        self._results_last_query = []
        self._results_last_id = None
        self.valid_field_name = valid_field_name
        self.urlbuilder = urlbuilder

    def _clone(self):
        nq = self.__class__(self._doc_class, self._cb, self.valid_field_name, self.urlbuilder)
        nq._results_last_id = self._results_last_id
        nq._results_last_query = self._results_last_query[::]
        nq._query = copy.deepcopy(self._query)

        return nq

    def where(self, new_query):
        nq = super(ArrayQuery, self).where(new_query)
        for k, v in iteritems(nq._query):
            if k != nq.valid_field_name:
                nq._query = {}
                raise ValueError("Field name must be: {0:s}".format(self.valid_field_name))

        return nq

    def _build_object(self, item):
        return self._doc_class.new_object(self._cb, item)

    @property
    def results(self):
        if not self._query.get(self.valid_field_name, None):
            raise ApiError("Must use a search parameter: .where('{0:s}:<id>')".format(self.valid_field_name))
        if self._results_last_id != self._query[self.valid_field_name]:
            self._results_last_id = self._query[self.valid_field_name]
            res = self._cb.get_object(self.urlbuilder(self._query[self.valid_field_name]))
            if res and type(res) == list:
                self._results_last_query = [self._build_object(it) for it in res]
            else:
                self._results_last_query = []

        return self._results_last_query


class TaggedEvent(MutableBaseModel, CreatableModelMixin):
    urlobject = '/api/tagged_event'
    swagger_meta_file = "response/models/tagged_event.yaml"

    @classmethod
    def _query_implementation(cls, cb):
        return ArrayQuery(cls, cb, "investigation_id",
                          urlbuilder=lambda x: TaggedEvent.urlobject + "/{0:d}".format(int(x)))

    def _refresh(self):
        # there is no GET method for a TaggedEvent.
        return True

    @property
    def investigation(self):
        return self.select(Investigation).where("id:{0}".format(self.investigation_id))

    @property
    def process(self):
        process_guid = getattr(self, "unique_id", None)
        process_segment = getattr(self, "segment_id", None)
        if process_guid:
            return self._cb.select(Process, process_guid, process_segment)
        else:
            return None


class Investigation(MutableBaseModel):
    urlobject = '/api/investigations'
    swagger_meta_file = "response/models/investigation.yaml"

    @classmethod
    def _query_implementation(cls, cb):
        return SimpleQuery(cls, cb)

    def _refresh(self):
        # there is no GET method for an Investigation.
        return True

    @property
    def events(self):
        return self._cb.select(TaggedEvent).where("investigation_id:{0}".format(self._model_unique_id))


class TaggedModel(BaseModel):
    def __init__(self, *args, **kwargs):
        self._tags = defaultdict(dict)
        self._tags_init = False
        super(TaggedModel, self).__init__(*args, **kwargs)

    @property
    def tags(self):
        if not self._tags_init:
            self._init_tags()

        return self._tags.keys()

    def _init_tags(self):
        if not self._full_init:
            self._retrieve_cb_info()

        for field_name in self._info.keys():
            parts = field_name.split("_")
            if len(parts) == 3 and parts[0] == "alliance":
                self._tags[parts[2]][parts[1]] = self._info[field_name]

    # TODO: DRY
    # TODO: should these raise a ValueError if no such tag exists? I am leaning toward "yes"
    def tag_data(self, tag_name):
        if not self._tags_init:
            self._init_tags()

        return self._tags.get(tag_name, {}).get("data", None)

    def tag_score(self, tag_name):
        if not self._tags_init:
            self._init_tags()

        return self._tags.get(tag_name, {}).get("score", None)

    def tag_link(self, tag_name):
        if not self._tags_init:
            self._init_tags()

        return self._tags.get(tag_name, {}).get("link", None)

    def tag_info(self, tag_name):
        if not self._tags_init:
            self._init_tags()

        return self._tags.get(tag_name, {})


class ThreatReportQuery(Query):
    def set_ignored(self, ignored_flag=True):
        qt = (("cb.urlver", "1"), ("q", self._query))
        search_query = "&".join(("{0}={1}".format(k, urllib.parse.quote(v)) for k,v in qt))

        payload = {"updates": {"is_ignored": ignored_flag}, "query": search_query}
        self._cb.post_object("/api/v1/threat_report", payload)


class ThreatReport(MutableBaseModel):
    urlobject = '/api/v1/threat_report'
    primary_key = "_internal_id"

    @classmethod
    def _query_implementation(cls, cb):
        if cb.cb_server_version >= LooseVersion('5.1.0'):
            return ThreatReportQuery(cls, cb)
        else:
            return Query(cls, cb)

    @property
    def _model_unique_id(self):
        feed_id = getattr(self, "feed_id")
        report_id = getattr(self, "id")

        if feed_id and report_id:
            return "{0}:{1}".format(feed_id, report_id)
        else:
            return None

    def disable(self):
        self.is_ignored = True
        self.save()

    def enable(self):
        self.is_ignored = False
        self.save()

    @classmethod
    def new_object(cls, cb, item, **kwargs):
        return cb.select(ThreatReport, "%s:%s" % (item["feed_id"], item["id"]), initial_data=item)

    def _build_api_request_uri(self):
        return "/api/v1/feed/{0:s}/report/{1:s}".format(str(self.feed_id), self.id)

    def __init__(self, cb, full_id, initial_data=None):
        if not initial_data:
            try:
                # fill in feed_id and id
                (feed_id, report_id) = full_id.split(":")
                initial_data = { "feed_id": feed_id, "id": report_id }
            except:
                raise ApiError("ThreatReport ID must be in form '<feed_id>:<report_id>'")

        super(ThreatReport, self).__init__(cb, full_id, initial_data)

    @property
    def feed(self):
        return self._join(Feed, "feed_id")

    def _update_object(self):
        update_content = { "ids": { str(self.feed_id): [str(self.id)] }, "updates": {}}
        for k in self._dirty_attributes.keys():
            update_content["updates"][k] = getattr(self, k)

        ret = self._cb.post_object(ThreatReport.urlobject, update_content)

        if ret.status_code not in (200, 204):
            try:
                message = json.loads(ret.content)[0]
            except:
                message = ret.content

            raise ServerError(ret.status_code, message,
                              result="Did not update {} record.".format(self.__class__.__name__))
        else:
            try:
                message = ret.json()
                if message.keys() == ["result"]:
                    post_result = message.get("result", None)

                    if post_result and post_result != "success":
                        raise ServerError(ret.status_code, post_result,
                                          result="Did not update {0:s} record.".format(self.__class__.__name__))
                    else:
                        self.refresh()
                else:
                    self._info = json.loads(ret.content)
                    self._full_init = True
            except:
                self.refresh()

        self._dirty_attributes = {}
        return self._model_unique_id


class WatchlistEnabledQuery(Query):
    def create_watchlist(self, watchlist_name):
        """Create a watchlist based on this query.

        :param str watchlist_name: name of the new watchlist
        :return: new Watchlist object
        :rtype: :py:class:`Watchlist`
        """
        if self._raw_query:
            args = self._raw_query.copy()
        else:
            args = self._default_args.copy()

            if self._query:
                args['q'] = self._query
            else:
                args['q'] = ''

        if self._sort_by:
            args['sort'] = self._sort_by

        new_watchlist = self._cb.create(Watchlist, data={"name": watchlist_name})
        new_watchlist.search_query = urllib.parse.urlencode(args)
        if self._doc_class == Binary:
            new_watchlist.index_type = "modules"
        else:
            new_watchlist.index_type = "events"

        return new_watchlist.save()


class ProcessQuery(WatchlistEnabledQuery):
    def __init__(self, doc_class, cb, query=None, raw_query=None):
        super(ProcessQuery, self).__init__(doc_class, cb, query, raw_query)

    def group_by(self, field_name):
        """Set the group-by field name for this query. Typically, you will want to set this to 'id' if you only want
        one result per process.

        This method is only available for Cb Response servers 6.0 and above. Calling this on a Query object connected
        to a Cb Response 5.x server will simply result in a no-op.

        :param str field_name: Field name to group the result set by.
        :return: Query object
        :rtype: :py:class:`ProcessQuery`
        """
        if self._cb.cb_server_version >= LooseVersion('6.0.0'):
            nq = self._clone()
            nq._default_args["cb.group"] = field_name
            return nq
        else:
            log.debug("group_by only supported in Cb Response 6.1+")
            return self

    def min_last_update(self, v):
        """Set the minimum last update time (relative to sensor) for this query. The timestamp can be expressed either
        as a ``datetime`` like object or as an ISO 8601 string formatted timestamp such as 2017-04-29T04:21:18Z.
        If a ``datetime`` like object is provided, it is assumed to be in GMT time zone.

        This option will limit the number of Solr cores that need to be searched for events that match the query.

        This method is only available for Cb Response servers 6.0 and above. Calling this on a Query object connected
        to a Cb Response 5.x server will simply result in a no-op.

        :param str v: Timestamp (either string or datetime object).
        :return: Query object
        :rtype: :py:class:`ProcessQuery`
        """
        if self._cb.cb_server_version >= LooseVersion('6.0.0'):
            nq = self._clone()
            try:
                v = v.strftime("%Y-%m-%dT%H:%M:%SZ")
            except AttributeError:
                v = str(v)
            nq._default_args["cb.min_last_update"] = v
            return nq
        else:
            log.debug("min_last_update only supported in Cb Response 6.1+")
            return self

    def min_last_server_update(self, v):
        """Set the minimum last update time (relative to server) for this query. The timestamp can be expressed either
        as a ``datetime`` like object or as an ISO 8601 string formatted timestamp such as 2017-04-29T04:21:18Z.
        If a ``datetime`` like object is provided, it is assumed to be in GMT time zone.

        This option will limit the number of Solr cores that need to be searched for events that match the query.

        This method is only available for Cb Response servers 6.0 and above. Calling this on a Query object connected
        to a Cb Response 5.x server will simply result in a no-op.

        :param str v: Timestamp (either string or datetime object).
        :return: Query object
        :rtype: :py:class:`ProcessQuery`
        """
        if self._cb.cb_server_version >= LooseVersion('6.0.0'):
            nq = self._clone()
            try:
                v = v.strftime("%Y-%m-%dT%H:%M:%SZ")
            except AttributeError:
                v = str(v)
            nq._default_args["cb.min_last_server_update"] = v
            return nq
        else:
            log.debug("min_last_server_update only supported in Cb Response 6.1+")
            return self

    def max_last_update(self, v):
        """Set the maximum last update time (relative to sensor) for this query. The timestamp can be expressed either
        as a ``datetime`` like object or as an ISO 8601 string formatted timestamp such as 2017-04-29T04:21:18Z.
        If a ``datetime`` like object is provided, it is assumed to be in GMT time zone.

        This option will limit the number of Solr cores that need to be searched for events that match the query.

        This method is only available for Cb Response servers 6.0 and above. Calling this on a Query object connected
        to a Cb Response 5.x server will simply result in a no-op.

        :param str v: Timestamp (either string or datetime object).
        :return: Query object
        :rtype: :py:class:`ProcessQuery`
        """
        if self._cb.cb_server_version >= LooseVersion('6.0.0'):
            nq = self._clone()
            try:
                v = v.strftime("%Y-%m-%dT%H:%M:%SZ")
            except AttributeError:
                v = str(v)
            nq._default_args["cb.max_last_update"] = v
            return nq
        else:
            log.debug("max_last_update only supported in Cb Response 6.1+")
            return self

    def max_last_server_update(self, v):
        """Set the maximum last update time (relative to server) for this query. The timestamp can be expressed either
        as a ``datetime`` like object or as an ISO 8601 string formatted timestamp such as 2017-04-29T04:21:18Z.
        If a ``datetime`` like object is provided, it is assumed to be in GMT time zone.

        This option will limit the number of Solr cores that need to be searched for events that match the query.

        This method is only available for Cb Response servers 6.0 and above. Calling this on a Query object connected
        to a Cb Response 5.x server will simply result in a no-op.

        :param str v: Timestamp (either string or datetime object).
        :return: Query object
        :rtype: :py:class:`ProcessQuery`
        """
        if self._cb.cb_server_version >= LooseVersion('6.0.0'):
            nq = self._clone()
            try:
                v = v.strftime("%Y-%m-%dT%H:%M:%SZ")
            except AttributeError:
                v = str(v)
            nq._default_args["cb.max_last_server_update"] = v
            return nq
        else:
            log.debug("max_last_server_update only supported in Cb Response 6.1+")
            return self


@immutable
class Binary(TaggedModel):

    class VirusTotal(namedtuple('VirusTotal', 'score link')):
        """
        Class containing information associated with a Virus Total Score

        :param int score: Virus Total score
        :param str link: Virus Total link for this md5
        """
        pass

    class SigningData(namedtuple('SigningData', 'result publisher issuer subject sign_time program_name')):
        """
        Class containing binary signing information

        :param str result: Signed or Unsigned
        :param str publisher: Singnature publisher
        :param str issuer: Signature issuer
        :param str subject: Signing subject
        :param str sign_time: Binary signed time
        :param str program_name: Binary program name
        """
        pass

    class VersionInfo(namedtuple('VersionInfo', 'file_desc file_version product_name product_version '
                                                'company_name legal_copyright original_filename')):
        """
        Class containing versioning information about a binary

        :param str file_desc: File description
        :param str file_version: File version
        :param str product_name: Product Name
        :param str product_version: Product version
        :param str company_name: Company Name
        :param str legal_copyright: Copyright
        :param str original_filename: Original File name of this binary
        """
        pass

    class FrequencyData(namedtuple('FrequencyData', 'computer_count process_count all_process_count '
                                                    'module_frequency')):
        """
        Class containing frequency information about a binary

        :param int computer_count: Number of endpoints this binary resides
        :param int process_count: Number of executions
        :param int all_process_count: Number of all process documents
        :param int module_frequency: process_count / all_process_count
        """
        pass

    urlobject = '/api/v1/binary'

    @property
    def _stat_titles(self):
        titles = super(Binary, self)._stat_titles
        if "icon" in titles:
            titles.remove("icon")
        return titles

    @classmethod
    def new_object(cls, cb, item):
        return cb.select(Binary, item['md5'], initial_data=item)

    @classmethod
    def _query_implementation(cls, cb):
        return WatchlistEnabledQuery(cls, cb)

    def __init__(self, cb, md5sum, initial_data=None, force_init=False):
        md5sum = md5sum.upper()
        if len(md5sum) != 32:
            raise InvalidHashError("MD5sum {} is not valid".format(md5sum))

        super(Binary, self).__init__(cb, md5sum, initial_data)

        self.md5sum = md5sum
        self._frequency = None

        if force_init:
            self.refresh()

    def _build_api_request_uri(self):
        return Binary.urlobject + "/{0:s}/summary".format(self.md5sum)

    @property
    def webui_link(self):
        """
        Returns the Cb Response Web UI link associated with this Binary object
        """
        return '{0:s}/#binary/{1:s}'.format(self._cb.url, self.md5sum)

    @property
    def frequency(self):
        """
        Returns :class:`.FrequencyData` information about the binary.

        :example:

        >>> process_obj = c.select(Process).where('process_name:svch0st.exe').first()
        >>> binary_obj = process_obj.binary
        >>> print(binary_obj.frequency)
        FrequencyData(computer_count=1, process_count=5, all_process_count=4429, module_frequency=0.001128923007450892)
        """
        if not self._frequency:
            r = self._cb.get_object('/api/v1/process/host/count',
                                    query_parameters=(('cb.freqver', 1), ('name', 'md5'), ('md5', self.md5sum)))
            self._frequency = r

            hostCount = self._frequency.get('hostCount', 0)
            globalCount = self._frequency.get('globalCount', 0)
            numDocs = self._frequency.get('numDocs', 0)
            if numDocs == 0:
                frequency_fraction = 0.0
            else:
                frequency_fraction = float(globalCount) / float(numDocs)

            # TODO: frequency calculated over number of hosts rather than number of processes
            self._frequency = Binary.FrequencyData._make([hostCount, globalCount, numDocs, frequency_fraction])

        return self._frequency

    @property
    def file(self):
        """
        Returns a file pointer to this binary

        :example:

        >>> process_obj = c.select(Process).where("process_name:svch0st.exe").first()
        >>> binary_obj = process_obj.binary
        >>> print(binary_obj.file.read(2))
        MZ
        """
        # TODO: I don't like reaching through to the session...
        with closing(self._cb.session.get("/api/v1/binary/{0:s}".format(self.md5sum), stream=True)) as r:
            z = StringIO(r.content)
            zf = ZipFile(z)
            fp = zf.open('filedata')
            return fp

    @property
    def observed_filenames(self):
        """
        Returns a list of all observed file names associated with this Binary
        """
        return self._attribute('observed_filename', [])

    @property
    def size(self):
        """
        Returns the size of the Binary
        """
        return long(self._attribute('orig_mod_len', 0))

    @property
    def copied_size(self):
        return long(self._attribute('copied_mod_len', 0))

    @property
    def endpoints(self):
        """
        Return a list of endpoints this binary resides
        """
        endpoint_list = self._attribute('endpoint', [])
        return [self._cb.select(Sensor, int(endpoint.split("|")[1]),
                                initial_data={"computer_name": endpoint.split("|")[0]})
                for endpoint in endpoint_list]

    @property
    def version_info(self):
        """
        Returns a :class:`.VersionInfo` object containing detailed information: File Descritpion, File Version, Product Name,
        Product Version, Company Name, Legal Copyright, and Original FileName
        """
        return Binary.VersionInfo._make([self._attribute('file_desc', ""), self._attribute('file_version', ""),
                                         self._attribute('product_name', ""), self._attribute('product_version', ""),
                                         self._attribute('company_name', ""), self._attribute('legal_copyright', ""),
                                         self._attribute('original_filename', "")])

    # Returns True if the binary contains a valid digital signature.
    # Returns False if the binary has no digital signature, if the signature is expired or otherwise
    # distrusted.
    @property
    def signed(self):
        """
        Returns True if the binary is signed.
        """
        if self._attribute('digsig_result') == 'Signed':
            return True
        else:
            return False

    @property
    def signing_data(self):
        """
        Returns :class:`.SigningData` object which contains: Digital Signature Result, Digital Signature publisher,
        Issuer, Subject, Signing Time, Program Name
        """
        digsig_sign_time = self._attribute('digsig_sign_time', "")
        if digsig_sign_time:
            digsig_sign_time = convert_from_cb(digsig_sign_time)

        return Binary.SigningData._make([self._attribute('digsig_result', ""),
                                         self._attribute('digsig_publisher', ""),
                                         self._attribute('digsig_issuer', ""),
                                         self._attribute('digsig_subject', ""),
                                         digsig_sign_time,
                                         self._attribute('digsig_prog_name', "")])

    @property
    def digsig_publisher(self):
        """
        Returns the Digital Signature Publisher
        """
        return self._attribute('digsig_publisher', "")

    @property
    def digsig_issuer(self):
        """
        Returns the Digital Signature Issuer
        """
        return self._attribute('digsig_issuer', "")

    @property
    def digsig_subject(self):
        """
        Returns the Digital Signature subject
        """
        return self._attribute('digsig_subject', "")

    @property
    def digsig_sign_time(self):
        """
        Returns the Digital Signature signing time
        """
        return self._attribute('digsig_sign_time', "")

    @property
    def digsig_prog_name(self):
        """
        Returns the Digital Signature Program Name
        """
        return self._attribute('digsig_prog_name', "")

    @property
    def is_64bit(self):
        """
        Returns True if the Binary is an AMD64 or x64 (64-bit) Executable
        """
        return self._attribute('is_64bit', False)

    @property
    def is_executable_image(self):
        """
        Returns True if the Binary is executable
        """
        return self._attribute('is_executable_image', False)

    @property
    def virustotal(self):
        """
        Returns a :class:`.VirusTotal` object containing detailed Virus Total information about this binary.
        """
        virustotal_score = self._attribute('alliance_score_virustotal', 0)
        if virustotal_score:
            ret = Binary.VirusTotal._make([int(virustotal_score), self._attribute('alliance_link_virustotal', "")])
        else:
            ret = Binary.VirusTotal._make([0, ''])
        return ret

    @property
    def icon(self):
        """
        Returns the raw icon of this Binary. This data is not encoded.
        """
        icon = ''
        try:
            icon = self._attribute('icon')
            if not icon:
                icon = ''
        except:
            pass

        return base64.b64decode(icon)

    @property
    def banned(self):
        """
        Returns *BannedHash* object if this Binary's hash has been whitelisted (Banned), otherwise returns *False*
        """
        try:
            bh = self._cb.select(BannedHash, self.md5sum.lower())
            bh.refresh()
        except ServerError as e:
            if e.error_code == 409:
                return False
        except ObjectNotFoundError:
            return False
        else:
            return bh


class ProcessV1Parser(object):
    def __init__(self, process_model):
        self.process_model = process_model

    def parse_modload(self, seq, raw_modload):
        parts = raw_modload.split('|')
        new_mod = {}
        timestamp = convert_event_time(parts[0])
        new_mod['md5'] = parts[1]
        new_mod['path'] = parts[2]

        # use the cached data from the parent if possible
        binaries = self.process_model._attribute('binaries', {})
        md5 = new_mod['md5'].upper()
        return CbModLoadEvent(self.process_model, timestamp, seq, new_mod, binary_data=binaries.get(md5, None))

    def parse_filemod(self, seq, filemod):
        def _lookup_type(filemodtype):
            if filemodtype == 1:
                return 'CreatedFile'
            elif filemodtype == 2:
                return 'FirstWrote'
            elif filemodtype == 4:
                return 'Deleted'
            elif filemodtype == 8:
                return 'LastWrote'

        def _lookup_filetype(filetype):
            if filetype == 1:
                return 'PE'
            elif filetype == 2:
                return 'ELF'
            elif filetype == 3:
                return 'MachO'
            elif filetype == 8:
                return 'EICAR'
            elif filetype == 0x10:
                return 'DOC'
            elif filetype == 0x11:
                return 'DOCX'
            elif filetype == 0x30:
                return 'PDF'
            elif filetype == 0x40:
                return 'ZIP'
            elif filetype == 0x41:
                return 'LZH'
            elif filetype == 0x42:
                return 'LZW'
            elif filetype == 0x43:
                return 'RAR'
            elif filetype == 0x44:
                return 'TAR'
            elif filetype == 0x45:
                return '7Z'
            else:
                return 'Unknown'

        if not filemod:
            return

        parts = filemod.split('|')
        new_file = {}
        new_file['type'] = _lookup_type(int(parts[0]))
        timestamp = convert_event_time(parts[1])
        new_file['path'] = parts[2]
        new_file['md5'] = parts[3]
        new_file['filetype'] = 'Unknown'
        if len(parts) > 4 and parts[4] != '':
            new_file['filetype'] = _lookup_filetype(int(parts[4]))

        new_file['tamper_flag'] = False
        if len(parts) > 5 and parts[5] == 'true':
            new_file['tamper_flag'] = True

        return CbFileModEvent(self.process_model, timestamp, seq, new_file)

    def parse_netconn(self, seq, netconn):
        parts = netconn.split('|')
        new_conn = {}
        timestamp = convert_event_time(parts[0])
        try:
            new_conn['remote_ip'] = socket.inet_ntoa(struct.pack('>i', int(parts[1])))
        except:
            new_conn['remote_ip'] = '0.0.0.0'
        new_conn['remote_port'] = int(parts[2])
        new_conn['proto'] = protocols[int(parts[3])]
        new_conn['domain'] = parts[4]
        if parts[5] == 'true':
            new_conn['direction'] = 'Outbound'
        else:
            new_conn['direction'] = 'Inbound'

        return CbNetConnEvent(self.process_model, timestamp, seq, new_conn)

    def parse_regmod(self, seq, regmod):
        def _lookup_type(regmodtype):
            if regmodtype == 1:
                return 'CreatedKey'
            elif regmodtype == 2:
                return 'FirstWrote'
            elif regmodtype == 4:
                return 'DeletedKey'
            elif regmodtype == 8:
                return 'DeletedValue'

        parts = regmod.split('|')
        new_regmod = {}
        timestamp = convert_event_time(parts[1])
        new_regmod['type'] = _lookup_type(int(parts[0]))
        new_regmod['path'] = parts[2]

        new_regmod['tamper_flag'] = False
        if len(parts) > 3 and parts[3] == 'true':
            new_regmod['tamper_flag'] = True

        return CbRegModEvent(self.process_model, timestamp, seq, new_regmod)

    def parse_childproc(self, seq, childproc):
        parts = childproc.split('|')
        timestamp = convert_event_time(parts[0])
        new_childproc = {}
        new_childproc['procguid'] = parts[1]
        new_childproc['md5'] = parts[2]
        new_childproc['path'] = parts[3]
        new_childproc['pid'] = parts[4]

        # TODO: better handling of process start/terminate
        new_childproc['terminated'] = True
        if parts[5] == 'true':
            new_childproc['terminated'] = False

        new_childproc['tamper_flag'] = False
        if len(parts) > 6 and parts[6] == 'true':
            new_childproc['tamper_flag'] = True

        new_childproc['suppressed'] = False

        return CbChildProcEvent(self.process_model, timestamp, seq, new_childproc)

    def parse_crossproc(self, seq, raw_crossproc):
        def _lookup_privilege(privilege_code):
            if privilege_code == 0x1FFFFF:
                return 'PROCESS_ALL_ACCESS'
            elif privilege_code == 0x001F0000:
                return 'STANDARD_RIGHTS_ALL'
            elif privilege_code == 0x000F0000:
                return 'STANDARD_RIGHTS_REQUIRED'
            elif privilege_code == 0x00020000:
                return 'STANDARD_RIGHTS_READ'

            # for the rest, then add "or" for each component.
            components = []
            for element in windows_rights_dict.keys():
                if (privilege_code & element) == element:
                    components.append(windows_rights_dict[element])

            return " | ".join(components)

        parts = raw_crossproc.split('|')
        new_crossproc = {}
        timestamp = convert_event_time(parts[1])

        # Types currently supported: RemoteThread and ProcessOpen
        new_crossproc['type'] = parts[0]

        # subtype is only valid for ProcessOpen
        if new_crossproc['type'] == 'ProcessOpen' and int(parts[5]) == 2:
            # this is a thread open not a process open
            new_crossproc['type'] = 'ThreadOpen'

        try:
            privilege = int(parts[6])
        except ValueError:
            privilege = 0
        new_crossproc['privileges'] = _lookup_privilege(privilege)
        new_crossproc['privilege_code'] = privilege

        new_crossproc['tamper_flag'] = False
        if parts[7] == 'true':
            new_crossproc['tamper_flag'] = True

        new_crossproc['is_target'] = False
        if len(parts) > 8:
            if parts[8] == 'true':
                new_crossproc['is_target'] = True

        if new_crossproc['is_target'] == True:
            new_crossproc['target_procguid'] = self.process_model.id
            new_crossproc['target_md5'] = self.process_model.process_md5
            new_crossproc['target_path'] = self.process_model.path
            new_crossproc['source_procguid'] = parts[2]
            new_crossproc['source_md5'] = parts[3]
            new_crossproc['source_path'] = parts[4]
        else:
            new_crossproc['target_procguid'] = parts[2]
            new_crossproc['target_md5'] = parts[3]
            new_crossproc['target_path'] = parts[4]
            new_crossproc['source_procguid'] = self.process_model.id
            new_crossproc['source_md5'] = self.process_model.process_md5
            new_crossproc['source_path'] = self.process_model.path

        return CbCrossProcEvent(self.process_model, timestamp, seq, new_crossproc)


class ProcessV2Parser(ProcessV1Parser):
    def __init__(self, process_model):
        super(ProcessV2Parser, self).__init__(process_model)

    def parse_netconn(self, seq, netconn):
        new_conn = {}
        timestamp = convert_event_time(netconn.get("timestamp", None))
        direction = netconn.get("direction", "true")

        if direction == 'true':
            new_conn['direction'] = 'Outbound'
        else:
            new_conn['direction'] = 'Inbound'

        for ipfield in ('remote_ip', 'local_ip', 'proxy_ip'):
            try:
                new_conn[ipfield] = socket.inet_ntoa(struct.pack('>i', int(netconn.get(ipfield, 0))))
            except:
                new_conn[ipfield] = netconn.get(ipfield, '0.0.0.0')

        for portfield in ('remote_port', 'local_port', 'proxy_port'):
            new_conn[portfield] = int(netconn.get(portfield, 0))

        new_conn['proto'] = protocols.get(int(netconn.get('proto', 0)), "Unknown")
        new_conn['domain'] = netconn.get('domain', '')

        return CbNetConnEvent(self.process_model, timestamp, seq, new_conn, version=2)


class ProcessV3Parser(ProcessV2Parser):
    def __init__(self, process_model):
        super(ProcessV3Parser, self).__init__(process_model)

    def parse_childproc(self, seq, childproc):
        new_childproc = {}
        new_childproc["procguid"] = childproc.get("processId", None)
        new_childproc["md5"] = childproc.get("md5", None)
        new_childproc["path"] = childproc.get("path", None)
        new_childproc["pid"] = childproc.get("pid", None)
        is_terminated = childproc.get("type", "start") == "end"
        new_childproc["terminated"] = is_terminated
        if is_terminated:
            timestamp = convert_event_time(childproc.get("end", None))
        else:
            timestamp = convert_event_time(childproc.get("start", None))

        new_childproc["tamper_flag"] = childproc.get("is_tampered", False)

        suppressed_flag = childproc.get("is_suppressed", False)
        proc_data = None
        if suppressed_flag:
            proc_data = {"cmdline": childproc.get("commandLine", None),
                         "username": childproc.get("userName", None)}

        return CbChildProcEvent(self.process_model, timestamp, seq, new_childproc, is_suppressed=suppressed_flag,
                                proc_data=proc_data)


class ProcessV4Parser(ProcessV3Parser):
    def __init__(self, process_model):
        super(ProcessV4Parser, self).__init__(process_model)

    def parse_netconn(self, seq, netconn):
        new_conn = {}
        timestamp = convert_event_time(netconn.get("timestamp", None))
        direction = netconn.get("direction", "true")

        if direction == 'true':
            new_conn['direction'] = 'Outbound'
        else:
            new_conn['direction'] = 'Inbound'

        for ipfield in ('remote_ip', 'local_ip', 'proxy_ip'):
            new_conn[ipfield] = netconn.get(ipfield, '0.0.0.0')

        for portfield in ('remote_port', 'local_port', 'proxy_port'):
            new_conn[portfield] = int(netconn.get(portfield, 0))

        new_conn['proto'] = protocols.get(int(netconn.get('proto', 0)), "Unknown")
        new_conn['domain'] = netconn.get('domain', '')

        return CbNetConnEvent(self.process_model, timestamp, seq, new_conn, version=2)


class Process(TaggedModel):
    urlobject = '/api/v1/process'
    default_sort = 'last_update desc'

    @classmethod
    def _query_implementation(cls, cb):
        return ProcessQuery(cls, cb)

    @classmethod
    def new_object(cls, cb, item):
        # 'id' did not exist in some process documents from a 5.2 -> 6.1 upgrade
        return cb.select(Process, item['id'] or item['unique_id'], long(item['segment_id']), initial_data=item)

    def parse_guid(self, procguid):
        try:
            # old 4.x process IDs are integers.
            return int(procguid), None
        except ValueError:
            # new 5.x process IDs are hex strings with optional segment IDs.
            if len(procguid) == 45:
                return procguid[:36], int(procguid[38:], 16)
            elif len(procguid) == 49 and self._cb.cb_server_version >= LooseVersion('6.0.0'):
                return procguid[:36], int(procguid[38:], 16)
            else:
                return None, None

    def __init__(self, cb, procguid, segment=None, initial_data=None, force_init=False, suppressed_process=False):
        self.current_segment = segment
        self.suppressed_process = suppressed_process
        if suppressed_process:
            self._full_init = True
            log.debug("{0} is suppressed".format(procguid))

        self.valid_process = True
        self._overrides = {}

        self._events_loaded = False
        self._events = {}
        self._segments = []
        self.__parent_info = None
        self.__children_info = None
        self.__sibling_info = None

        if cb.cb_server_version < LooseVersion('6.0.0'):
            self._default_segment = 1
        else:
            self._default_segment = 0

        try:
            # old 4.x process IDs are integers.
            self.id = int(procguid)
        except ValueError:
            # new 5.x process IDs are hex strings with optional segment IDs.
            if len(procguid) == 45:
                self.id = procguid[:36]
                self.current_segment = int(procguid[38:], 16)
            elif len(procguid) == 49 and cb.cb_server_version >= LooseVersion('6.0.0'):
                self.id = procguid[:36]
                self.current_segment = int(procguid[38:], 16)
            else:
                self.id = procguid
                if len(procguid) != 36:
                    log.debug("Invalid process GUID: %s, declaring this process as invalid" % procguid)
                    self.valid_process = False
                    self._full_init = True

        if not self.current_segment:
            self.current_segment = self._default_segment

        super(Process, self).__init__(cb, self.id)

        self._process_summary_api = 'v1'

        if cb.cb_server_version >= LooseVersion('6.0.0'):
            self._process_summary_api = 'v2'
            self._process_event_api = 'v4'
            self._event_parser = ProcessV4Parser(self)
        elif cb.cb_server_version >= LooseVersion('5.2.0'):
            self._process_event_api = 'v3'
            self._event_parser = ProcessV3Parser(self)
        elif cb.cb_server_version >= LooseVersion('5.1.0'):
            # CbER 5.1.0 introduced an extended event API
            self._process_event_api = 'v2'
            self._event_parser = ProcessV2Parser(self)
        else:
            self._process_event_api = 'v1'
            self._event_parser = ProcessV1Parser(self)

        if initial_data:
            # fill in data object for performance
            self._parse({"process": copy.deepcopy(initial_data)})

        if force_init:
            self.refresh()

    @property
    def _parent_info(self):
        if not self._full_init:
            self.refresh()
        return self.__parent_info

    @property
    def _children_info(self):
        if not self._full_init:
            self.refresh()
        return self.__children_info

    @property
    def _sibling_info(self):
        if not self._full_init:
            self.refresh()
        return self.__sibling_info

    def _attribute(self, attrname, default=None):
        if attrname in self._overrides:
            return self._overrides[attrname]

        # workaround for Cb Response where parent_unique_id is returned as null
        # string as part of a query result. in this case we need to do a
        # full_init.
        #
        # As of Cb Response 5.2.0, parent_md5 may still be "00000000000000000000000000000000"
        # in a query result, therefore keeping this workaround.
        #
        # Relaxing this a bit to allow for cases where the information is there
        if attrname in ['parent_unique_id',
                        'parent_name',
                        'parent_md5'] and not self._full_init:
            if attrname in self._info and self._info[attrname] != None and self._info[attrname] != "" \
             and self._info[attrname] != "0"*32 and self._info[attrname] != "0"*30:
                return self._info[attrname]
            else:
                self._retrieve_cb_info()

        return super(Process, self)._attribute(attrname, default=default)

    def _build_api_request_uri(self):
        return "/api/v1/process/{0}/{1}".format(self.id, self._default_segment)

    def _retrieve_cb_info(self, query_parameters=None):
        if self.suppressed_process or not self.valid_process:
            return
        else:
            super(Process, self)._retrieve_cb_info(query_parameters)

    def _parse(self, obj):
        if "process" in obj:
            self._info = obj.get("process", {})
            self.__parent_info = obj.get("parent", {})
            self.__children_info = obj.get("children", [])
            self.__sibling_info = obj.get("siblings", [])
        else:
            self._info = obj.copy()

        if self._info and (self._info.get("start", -1) == -1 or self._info.get("process_pid", -1) == -1):
            log.debug("Process ID %s is invalid; start time or process PID are empty or -1." % self.id)
            log.debug("Attempting to reverse-engineer start time and process PID from process GUID")

            try:
                sensor_id, proc_pid, start_time = parse_process_guid(self.id)
                if proc_pid > 0 and proc_pid != -1:
                    self._overrides["sensor_id"] = sensor_id
                    self._overrides["process_pid"] = proc_pid
                    self._overrides["start"] = convert_to_solr(start_time)
                    log.debug("Recovered start time and process PID from GUID for process %s" % self.id)
                else:
                    log.debug("Unable to recover start time and process PID for process %s, marking invalid" % self.id)
                    self.valid_process = False
            except Exception as e:
                log.debug("Unable to parse process GUID %s, marking invalid" % self.id)
                self.valid_process = False

    def walk_parents(self, callback, max_depth=0, depth=0):
        """
        Walk up the execution chain while calling the specified callback function at each depth.

        :Example:

        >>> def proc_callback(parent_proc, depth):
        ...    print(parent_proc.cmdline, depth)
        >>>
        >>> process = c.select(Process).where('process_name:ipconfig.exe')[0]
        >>> process.walk_parents(proc_callback)
        (u'cmd.exe /c ipconfig.exe', 0)
        (u'c:\\windows\\carbonblack\\cb.exe', 1)
        (u'C:\\Windows\\system32\\services.exe', 2)
        (u'wininit.exe', 3)
        (u'\\SystemRoot\\System32\\smss.exe 00000000 00000040 ', 4)
        (u'\\SystemRoot\\System32\\smss.exe', 5)
        (u'', 6)

        :param func callback: Callback function used for execution at each depth.
            This function is executed with the parent process object and depth as parameters.
        :param int max_depth: Max number of iterations up the execution chain
        :param int depth: Number of iterations up the execution chain.
        :return: None
        """
        if max_depth and depth > max_depth:
            return

        try:
            parent_proc = self.parent
            if parent_proc and parent_proc.get("process_pid", -1) != -1:
                callback(parent_proc, depth=depth)
            else:
                return
        except ObjectNotFoundError:
            return
        else:
            parent_proc.walk_parents(callback, max_depth=max_depth, depth=depth+1)

    def walk_children(self, callback, max_depth=0, depth=0):
        """
        Walk down the execution chain while calling the specified callback function at each depth.

        :example:

        >>> def proc_callback(parent_proc, depth):
        ...     print(parent_proc.cmdline, depth)
        >>>
        >>> process = c.select(Process).where('process_name:svch0st.exe')[0]
        >>> process.walk_children(proc_callback, depth=2)
        (u'cmd.exe \\c ipconfig', 2)
        (u'cmd.exe \\\\c ipconfig', 2)
        (u'cmd.exe /c ipconfig', 2)
        (u'ipconfig', 3)
        (u'cmd.exe /c ipconfig.exe /all', 2)
        (u'cmd.exe \\c ipconfig', 2)
        (u'cmd.exe \\\\c ipconfig', 2)
        (u'cmd.exe /c ipconfig', 2)
        (u'ipconfig', 3)
        (u'cmd.exe /c ipconfig.exe /all', 2)

        :param func callback: Callback function used for execution at each depth.
            This function is executed with the parent process object and depth as parameters.
        :param int max_depth: Max number of iterations down the execution chain.
        :param int depth: Number of iterations down the execution chain
        :return: None
        """
        if max_depth and depth > max_depth:
            return

        for cpevent in self.children:
            if not cpevent.terminated:
                try:
                    proc = cpevent.process
                    callback(proc, depth=depth)
                except ObjectNotFoundError:
                    continue
                else:
                    proc.walk_children(callback, max_depth=max_depth, depth=depth+1)

    @property
    def start(self):
        """
        Returns the start time of the process
        """
        return convert_from_solr(self._attribute('start', -1))

    def require_events(self):
        event_key_list = ['filemod_complete', 'regmod_complete', 'modload_complete', 'netconn_complete',
                          'crossproc_complete', 'childproc_complete']

        if not self.valid_process or self.suppressed_process:
            return

        if self.current_segment not in self._events:
            self._events[self.current_segment] = {}
            res = self._cb.get_object("/api/{0}/process/{1}/{2}/event".format(self._process_event_api, self.id,
                                                                              self.current_segment)).get("process", {})
            for k in event_key_list:
                self._events[self.current_segment][k] = res.get(k, [])

            if not self._full_init:
                for k in event_key_list:
                    try:
                        del res[k]
                    except KeyError:
                        pass

                self._parse(res)
                self._full_init = True

            self._events_loaded = True

    def refresh(self):
        # when refreshing a process, also zero out all the events
        self._events = {}
        self._events_loaded = False
        self._segments = []
        super(Process, self).refresh()

    @property
    def segment(self):
        log.debug("The .segment attribute will be deprecated in future versions of the cbapi Python module.")
        return self.current_segment

    @property
    def modloads(self):
        """
        Generator that returns `:py:class:CbModLoadEvent` associated with this process
        """
        self.require_events()

        i = 0
        for raw_modload in self._events.get(self.current_segment, {}).get('modload_complete', []):
            yield self._event_parser.parse_modload(i, raw_modload)
            i += 1

    @property
    def unsigned_modloads(self):
        """
        Returns all unsigned module loads.  This is useful to filter out all Microsoft signed DLLs
        """
        return [m for m in self.modloads if not m.is_signed]

    @property
    def filemods(self):
        """
        Generator that returns :py:class:`CbFileModEvent` objects associated with this process
        """
        self.require_events()

        i = 0
        for raw_filemod in self._events.get(self.current_segment, {}).get('filemod_complete', []):
            yield self._event_parser.parse_filemod(i, raw_filemod)
            i += 1

    @property
    def netconns(self):
        """
        Generator that returns :py:class:`CbNetConnEvent` objects associated with this process
        """
        self.require_events()

        i = 0
        for raw_netconn in self._events.get(self.current_segment, {}).get('netconn_complete', []):
            yield self._event_parser.parse_netconn(i, raw_netconn)
            i += 1

    @property
    def regmods(self):
        """
        Generator that returns :py:class:`CbRegModEvent` objects associated with this process
        """
        self.require_events()

        i = 0
        for raw_regmod in self._events.get(self.current_segment, {}).get('regmod_complete', []):
            yield self._event_parser.parse_regmod(i, raw_regmod)
            i += 1

    @property
    def crossprocs(self):
        """
        Generator that returns :py:class:`CbCrossProcEvent` objects associated with this process
        """
        self.require_events()

        i = 0
        for raw_crossproc in self._events.get(self.current_segment, {}).get('crossproc_complete', []):
            yield self._event_parser.parse_crossproc(i, raw_crossproc)
            i += 1

    @property
    def parents(self):
        try:
            parent_proc = self.parent
<<<<<<< HEAD
            while (parent_proc and parent_proc.id and parent_proc.process_md5):
=======
            while parent_proc and parent_proc.id and parent_proc.get("process_pid", -1) != -1:
>>>>>>> 32877167
                yield parent_proc
                parent_proc = parent_proc.parent
        except:
            return
        return

    @property
    def children(self):
        """
        Generator that returns :py:class:`CbChildProcEvent` objects associated with this process
        """

        # Try and take a shortcut; generate the list of children from the process "summary" rather than the list
        # of raw events first.

        # This is a little different from how the children() method worked before; the most noticeable differences are:
        # - only one entry is present per child (before there were up to two; one for the spawn event, one for the
        #   terminate event)
        # - the timestamp is derived from the start time of the process, not the timestamp from the spawn event.
        #   the two timestamps will be off by a few microseconds.

        if self._children_info is not None:
            for i, child in enumerate(self._children_info):
                yield CbChildProcEvent(self, convert_event_time(child.get("start") or "1970-01-01T00:00:00Z"), i,
                                       {
                                           "procguid": child["unique_id"],
                                           "md5": child["process_md5"],
                                           "pid": child["process_pid"],
                                           "path": child["path"],
                                           "terminated": False
                                       },
                                       is_suppressed=child.get("is_suppressed", False),
                                       proc_data=child)
        else:
            for cp in self.childprocs:
                yield cp

    @property
    def childprocs(self):
        """
        Generator that returns :py:class:`CbChildProcEvent` objects associated with this process
        """

        self.require_events()

        i = 0
        for raw_childproc in self._events.get(self.current_segment, {}).get('childproc_complete', []):
            yield self._event_parser.parse_childproc(i, raw_childproc)
            i += 1

    @property
    def all_events_segment(self):
        """
        Returns a list of all events associated with this process segment, sorted by timestamp

        :return: list of CbEvent objects
        """
        segment_events = list(self.modloads) + list(self.netconns) + list(self.filemods) + \
                         list(self.children) + list(self.regmods) + list(self.crossprocs)
        segment_events.sort()
        return segment_events

    def get_segments(self):
        if not self._segments:
            if self._cb.cb_server_version < LooseVersion('6.0.0'):
                log.debug("using process_id search for cb response server < 6.0")
                segment_query = Query(Process, self._cb, query="process_id:{0}".format(self.id)).sort("")
                proclist = sorted([res["segment_id"] for res in segment_query._search()])
            else:
                log.debug("using segment API route for cb response server >= 6.0")
                res = self._cb.get_object("/api/v1/process/{0}/segment".format(self.id))\
                    .get("process", {}).get("segments", {})
                proclist = [self.parse_guid(x["unique_id"])[1] for x in res]

            self._segments = proclist

        return self._segments

    @property
    def all_events(self):
        """
        Returns a list of all events associated with this process across all segments, sorted by timestamp

        :return: list of CbEvent objects
        """

        all_events = []

        # first let's find the list of segments
        segmentlist = self.get_segments()
        for segment in segmentlist:
            self.current_segment = segment
            all_events += self.all_events_segment

        return all_events

    @property
    def depth(self):
        """
        Returns the depth of this process from the "root" system process

        :return: integer representing the depth of the process (0 is the root system process). To prevent infinite
         recursion, a maximum depth of 500 processes is enforced.
        """

        depth = 0
        MAX_DEPTH = 500

        proc = self
        visited = []

        while depth < MAX_DEPTH:
            try:
                proc = proc.parent
            except ObjectNotFoundError:
                break
            else:
                current_proc_id = proc.id
                depth += 1

            if current_proc_id in visited:
                raise ApiError("Process cycle detected at depth {0}".format(depth))
            else:
                visited.append(current_proc_id)

        return depth

    @property
    def threat_intel_hits(self):
        try:
            hits = self._cb.get_object("/api/v1/process/{0}/{1}/threat_intel_hits".format(self.id, self.current_segment))
            return hits
        except ServerError as e:
            raise ApiError("Sharing IOCs not set up in Cb server. See {}/#/share for more information."
                           .format(self._cb.credentials.url))

    @property
    def tamper_events(self):
        return [e for e in self.all_events if e.tamper_event]

    def find_file_writes(self, filename):
        """
        Returns a list of file writes with the specified filename

        :param str filename: filename to match on file writes
        :return: Returns a list of file writes with the specified filename
        :rtype: list
        """
        return [filemod for filemod in self.filemods if filemod.path == filename]

    @property
    def binary(self):
        """
        Joins this attribute with the :class:`.Binary` object associated with this Process object

        :example:

        >>> process_obj = c.select(Process).where('process_name:svch0st.exe')[0]
        >>> binary_obj = process_obj.binary
        >>> print(binary_obj.signed)
        False

        """
        binary_md5 = self.get('process_md5')
        if binary_md5:
            return self._cb.select(Binary, binary_md5)
        else:
            return None

    @property
    def comms_ip(self):
        """
        Returns ascii representation of the ip address used to communicate with the Cb Response Server
        """
        try:
            ip_address = socket.inet_ntoa(struct.pack('>i', self._attribute('comms_ip', 0)))
        except:
            ip_address = self._attribute('comms_ip', 0)

        return ip_address

    @property
    def interface_ip(self):
        """
        Returns ascii representation of the ip address of the interface used to communicate with the Cb Response server.
        If using NAT, this will be the "internal" IP address of the sensor.
        """
        try:
            ip_address = socket.inet_ntoa(struct.pack('>i', self._attribute('interface_ip', 0)))
        except:
            ip_address = self._attribute('interface_ip', 0)

        return ip_address

    @property
    def process_md5(self):
        # Some processes don't have an MD5 associated with them. Try and use the first modload as the MD5
        # otherwise, return None. (tested with Cb Response server 5.2.0.161004.1206)
        md5 = self._attribute("process_md5", "")
        if md5:
            return md5
        elif self._attribute("modload_count", 0) > 0:
            md5 = self.modloads.next().md5
            return md5
        else:
            return None

    @property
    def path(self):
        # Some processes don't have a path associated with them. Try and use the first modload as the file path
        # otherwise, return None. (tested with Cb Response server 5.2.0.161004.1206)
        md5 = self._attribute("path", "")
        if md5:
            return md5
        elif self._attribute("modload_count", 0) > 0:
            md5 = self.modloads.next().path
            return md5
        else:
            return None

    @property
    def parent(self):
        """
        Returns the parent Process object if one exists
        """
        parent_unique_id = self.get_correct_parent_unique_id()
        if not parent_unique_id:
            return None

        if isinstance(parent_unique_id, six.string_types):
            # strip off the segment number since we're just looking for the parent process, not a specific event
            parent_unique_id = "-".join(parent_unique_id.split("-")[:5])

        return self._cb.select(self.__class__, parent_unique_id, initial_data=self._parent_info)

    @property
    def cmdline(self):
        """
        :return: Returns the command line of the process
        :rtype: string
        """
        cmdline = self.get('cmdline')
        if not cmdline:
            return self.path
        else:
            return cmdline

    @property
    def sensor(self):
        """
        Joins this attribute with the :class:`.Sensor` object associated with this Process object

        :example:

        >>> process_obj = c.select(Process).where('process_name:svch0st.exe')[0]
        >>> sensor_obj = process.sensor
        >>> print(sensor_obj.computer_dns_name)
        hyperv-win7-x86
        """
        sensor_id = self.get("sensor_id")
        if sensor_id:
            return self._cb.select(Sensor, int(sensor_id))
        else:
            return None

    @property
    def webui_link(self):
        """
        Returns the Cb Response Web UI link associated with this process
        """
        if not self.suppressed_process:
            return '%s/#analyze/%s/%s' % (self._cb.url, self.id, self.current_segment)
        else:
            return None

    def get_correct_parent_unique_id(self):
        # this is required for the new 4.2 style GUIDs...
        parent_unique_id = self.get('parent_unique_id', None)
        if not parent_unique_id:
            return self.get('parent_id', None)

        (sensor_id, proc_pid, proc_createtime) = parse_42_guid(parent_unique_id)
        if sensor_id != self.sensor.id:
            return self.get('parent_id', None)
        else:
            return parent_unique_id

    @property
    def last_update(self):
        """
        Returns a pretty version of when this process last updated
        """
        return convert_from_solr(self.get('last_update', -1))

    @property
    def min_last_update(self):
        """
        Returns a pretty version of the earliest event in this process segment
        """
        return convert_from_solr(self.get('last_update', -1))

    @property
    def max_last_update(self):
        """
        Returns a pretty version of the latest event in this process segment
        """
        return convert_from_solr(self.get('last_update', -1))

    @property
    def last_server_update(self):
        """
        Returns a pretty version of when this process last updated
        """
        return convert_from_solr(self.get('last_server_update', -1))

    @property
    def min_last_server_update(self):
        """
        Returns a pretty version of the earliest event in this process segment
        """
        return convert_from_solr(self.get('min_last_server_update', -1))

    @property
    def max_last_server_update(self):
        """
        Returns a pretty version of the latest event in this process segment
        """
        return convert_from_solr(self.get('max_last_server_update', -1))

    @property
    def username(self):
        """
        Returns the username of the owner of this process
        """
        return self.get("username", None)


def get_constants(prefix):
    return dict((getattr(socket, n), n)
                for n in dir(socket)
                if n.startswith(prefix)
    )


protocols = get_constants("IPPROTO_")


windows_rights_dict = {
    0x00100000: 'SYNCHRONIZE',
    0x00080000: 'WRITE_OWNER',
    0x00040000: 'WRITE_DAC',
    0x00020000: 'READ_CONTROL',
    0x00010000: 'DELETE',
    0x00000001: 'PROCESS_TERMINATE',
    0x00000002: 'PROCESS_CREATE_THREAD',
    0x00000004: 'PROCESS_SET_SESSIONID',
    0x00000008: 'PROCESS_VM_OPERATION',
    0x00000010: 'PROCESS_VM_READ',
    0x00000020: 'PROCESS_VM_WRITE',
    0x00000040: 'PROCESS_DUP_HANDLE',
    0x00000080: 'PROCESS_CREATE_PROCESS',
    0x00000100: 'PROCESS_SET_QUOTA',
    0x00000200: 'PROCESS_SET_INFORMATION',
    0x00000400: 'PROCESS_QUERY_INFORMATION',
    0x00000800: 'PROCESS_SUPEND_RESUME',
    0x00001000: 'PROCESS_QUERY_LIMITED_INFORMATION'
}
r_windows_rights_dict = dict((value, key) for key, value in iteritems(windows_rights_dict))


@total_ordering
@python_2_unicode_compatible
class CbEvent(object):
    def __init__(self, parent_process, timestamp, sequence, event_data):
        self.timestamp = timestamp
        self.parent = parent_process
        self.sequence = sequence
        self.__dict__.update(event_data)

        self.event_type = u'Generic Cb event'
        self.stat_titles = ['timestamp']

    def __lt__(self, other):
        return self.timestamp < other.timestamp

    def __str__(self):
        ret = '%s:\n' % self.event_type
        ret += u'\n'.join(['%-20s : %s' %
                           (a, getattr(self, a, "")) for a in self.stat_titles])

        return ret

    @property
    def tamper_event(self):
        return getattr(self, "tamper_flag", False)


class CbModLoadEvent(CbEvent):
    def __init__(self, parent_process, timestamp, sequence, event_data, binary_data=None):
        super(CbModLoadEvent,self).__init__(parent_process, timestamp, sequence, event_data)
        self.event_type = u'Cb Module Load event'
        self.stat_titles.extend(['md5', 'path'])

        self.binary_data = binary_data

    @property
    def binary(self):
        return self.parent._cb.select(Binary, self.md5, initial_data=self.binary_data)

    @property
    def is_signed(self):
        return False if (not(self.binary.signed) or self.binary.is_signed == '(Unknown)') else True


class CbFileModEvent(CbEvent):
    def __init__(self, parent_process, timestamp, sequence, event_data):
        super(CbFileModEvent,self).__init__(parent_process, timestamp, sequence, event_data)
        self.event_type = u'Cb File Modification event'
        self.stat_titles.extend(['type', 'path', 'filetype', 'md5'])


class CbRegModEvent(CbEvent):
    def __init__(self, parent_process, timestamp, sequence, event_data):
        super(CbRegModEvent,self).__init__(parent_process, timestamp, sequence, event_data)
        self.event_type = u'Cb Registry Modification event'
        self.stat_titles.extend(['type', 'path'])


class CbNetConnEvent(CbEvent):
    def __init__(self, parent_process, timestamp, sequence, event_data, version=1):
        super(CbNetConnEvent,self).__init__(parent_process, timestamp, sequence, event_data)
        self.event_type = u'Cb Network Connection event'
        self.stat_titles.extend(['domain', 'remote_ip', 'remote_port', 'proto', 'direction'])
        if version == 2:
            self.stat_titles.extend(['local_ip', 'local_port', 'proxy_ip', 'proxy_port'])


class CbChildProcEvent(CbEvent):
    def __init__(self, parent_process, timestamp, sequence, event_data, is_suppressed=False, proc_data=None):
        super(CbChildProcEvent,self).__init__(parent_process, timestamp, sequence, event_data)
        self.event_type = u'Cb Child Process event'
        self.stat_titles.extend(['procguid', 'pid', 'path', 'md5'])
        self.is_suppressed = is_suppressed
        if proc_data:
            self.proc_data = copy.deepcopy(proc_data)
        else:
            self.proc_data = {}

    @property
    def process(self):
        proc_data = self.proc_data
        md5sum = self.__dict__.get("md5", None)
        if md5sum:
            proc_data["process_md5"] = md5sum
        pid = self.__dict__.get("pid", None)
        if pid:
            proc_data["pid"] = pid
        path = self.__dict__.get("path", None)
        if path:
            proc_data["path"] = path

        try:
            (sensor_id, proc_pid, proc_createtime) = parse_process_guid(self.parent.id)
            proc_data["parent_unique_id"] = self.parent._model_unique_id
            proc_data["parent_id"] = self.parent.id
            proc_data["sensor_id"] = sensor_id
            proc_data["start"] = proc_createtime
        except Exception:
            # silently fail if the GUID is not able to be parsed
            pass

        if isinstance(self.procguid, six.string_types):
            # strip off the segment number since we're just looking for the parent process, not a specific event
            child_unique_id = "-".join(self.procguid.split("-")[:5])
        else:
            child_unique_id = self.procguid

        return self.parent._cb.select(Process, child_unique_id, initial_data=proc_data,
                                      suppressed_process=self.is_suppressed)


class CbCrossProcEvent(CbEvent):
    def __init__(self, parent_process, timestamp, sequence, event_data):
        super(CbCrossProcEvent,self).__init__(parent_process, timestamp, sequence, event_data)
        self.event_type = u'Cb Cross Process event'
        self.stat_titles.extend(['type', 'privileges', 'target_md5', 'target_path'])

    @property
    def target_proc(self):

        return self.parent._cb.select(Process, self.target_procguid)

    @property
    def source_proc(self):
        return self.parent._cb.select(Process, self.source_procguid)

    def has_permission(self, perm):
        if perm in r_windows_rights_dict:
            if (self.privilege_code & r_windows_rights_dict[perm]) == r_windows_rights_dict[perm]:
                return True
            else:
                return False
        raise KeyError(perm)

    def has_permissions(self, perms):
        for perm in perms:
            if not self.has_permission(perm):
                return False
        return True<|MERGE_RESOLUTION|>--- conflicted
+++ resolved
@@ -2322,11 +2322,7 @@
     def parents(self):
         try:
             parent_proc = self.parent
-<<<<<<< HEAD
-            while (parent_proc and parent_proc.id and parent_proc.process_md5):
-=======
             while parent_proc and parent_proc.id and parent_proc.get("process_pid", -1) != -1:
->>>>>>> 32877167
                 yield parent_proc
                 parent_proc = parent_proc.parent
         except:
